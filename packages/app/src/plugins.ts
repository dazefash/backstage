--- conflicted
+++ resolved
@@ -34,8 +34,5 @@
 export { plugin as GithubPullRequests } from '@roadiehq/backstage-plugin-github-pull-requests';
 export { plugin as GcpProjects } from '@backstage/plugin-gcp-projects';
 export { plugin as Kubernetes } from '@backstage/plugin-kubernetes';
-<<<<<<< HEAD
 export { plugin as Cloudbuild } from '@backstage/plugin-cloudbuild';
-=======
-export { plugin as CostInsights } from '@backstage/plugin-cost-insights';
->>>>>>> 56215d02
+export { plugin as CostInsights } from '@backstage/plugin-cost-insights';